"""
Functions for angular tuning curves
@Author: Selen Calgin
@Date: 29/07/2024
@Last edited: 14/09/2024
"""

import numpy as np
import pandas as pd
import os
import pynapple as nap
import scipy
import matplotlib.pyplot as plt
import configparser
from functions import *
import seaborn as sns

# Set up configuration
data_dir, results_dir, cell_metrics_dir, cell_metrics_path = config()

<<<<<<< HEAD

def smooth_angular_tuning_curves(tuning_curves, window=20, deviation=3.0):
    new_tuning_curves = {}
    for i in tuning_curves.columns:
        tcurves = tuning_curves[i]
        offset = np.mean(np.diff(tcurves.index.values))
        padded = pd.Series(index=np.hstack((tcurves.index.values - (2 * np.pi) - offset,
                                            tcurves.index.values,
                                            tcurves.index.values + (2 * np.pi) + offset)),
                           data=np.hstack((tcurves.values, tcurves.values, tcurves.values)))
        smoothed = padded.rolling(window=window, win_type='gaussian', center=True, min_periods=1).mean(std=deviation)
        new_tuning_curves[i] = smoothed.loc[tcurves.index]

    new_tuning_curves = pd.DataFrame.from_dict(new_tuning_curves)

    return new_tuning_curves




def compute_all_angular_tuning_curves(time_reverse, print_progress=False):
=======
def compute_angular_tuning_curves(session):
>>>>>>> f8a80add
    """
    This function calculates the smoothed angular tuning curves of a session, restricted to the high velocity
    square epoch.
    :param session: (str) session name
    :return: dataframe of angular tuning curves
    """

    data = load_data_DANDI_postsub(session, remove_noise=False, lazy_loading=False)

    # Get square wake + high velocity epoch 
    epoch = get_wake_square_high_speed_ep(data)

    # Get head direction data
    angle = data['head-direction']

    # Restrict epoch to where angle has no nas
    epoch = remove_na(epoch, angle)

    # Restrict angle to epoch
    angle_wake = angle.restrict(epoch)

    # Calculate tuning curves
    bins = np.linspace(0, 2 * np.pi, 180)
    nb_bins = len(bins)
    # epoch will be the time support of the feature
    tc = pd.DataFrame(smooth_angular_tuning_curves(
        nap.compute_1d_tuning_curves(group=data['units'], feature=angle_wake, nb_bins=nb_bins, minmax=(0, 2 * np.pi))))

    return tc


def compute_control_angular_tuning_curves(session):
    """
    This function calculates the control smooth angular tuning curves with the head-direction time-reversed.
    The tuning curves is restricted to the high velocity square epoch.
    :param session: (str) session name
    :return: dataframe of angular tuning curves
    """

    data = load_data_DANDI_postsub(session, remove_noise=False, lazy_loading=False)

    # Get square wake + high velocity epoch 
    epoch = get_wake_square_high_speed_ep(data)

    # Get head direction data
    angle = data['head-direction']

    # Restrict epoch to where angle has no nas
    epoch = remove_na(epoch, angle)

    # Restrict angle to epoch
    angle_wake_reversed = time_reverse_feature(angle,epoch)

    # Calculate tuning curves
    bins = np.linspace(0, 2 * np.pi, 180)
    nb_bins = len(bins)
    # epoch will be the time support of the feature
    tc = pd.DataFrame(smooth_angular_tuning_curves(
        nap.compute_1d_tuning_curves(group=data['units'], feature=angle_wake_reversed, nb_bins=nb_bins, minmax=(0, 2 * np.pi))))

    return tc


def compute_split_angular_tuning_curves(session):
    """
    This function calculates two tuning curves, one for each half of the epoch.
    The epoch is the high velocity square epoch. These split tuning curves
    is used to compare the stability of head direction tuning across the epoch.
    :param session: (str) session name
    :return: tupple of dataframe containing the two sets of angular tuning curves
    """
    data = load_data_DANDI_postsub(session, remove_noise=False, lazy_loading=False)

    # Get square wake + high velocity epoch and split it
    epoch = get_wake_square_high_speed_ep(data)
    epoch_half1, epoch_half2 = split_epoch(epoch)

    # Get head direction data
    angle = data['head-direction']

    # Restrict epoch to where angle has no nas
    epoch_half1 = remove_na(epoch_half1, angle)
    epoch_half2 = remove_na(epoch_half2, angle)

    # Restrict angle to epochs
    angle_half1 = angle.restrict(epoch_half1)
    angle_half2 = angle.restrict(epoch_half2)

    # Calculate tuning curves
    bins = np.linspace(0, 2 * np.pi, 180)
    nb_bins = len(bins)

    # epoch will be the time support of the feature
    tc_half1 = pd.DataFrame(smooth_angular_tuning_curves(
        nap.compute_1d_tuning_curves(group=data['units'], feature=angle_half1, nb_bins=nb_bins, minmax=(0, 2 * np.pi))))
    tc_half2 = pd.DataFrame(smooth_angular_tuning_curves(
        nap.compute_1d_tuning_curves(group=data['units'], feature=angle_half2, nb_bins=nb_bins, minmax=(0, 2 * np.pi))))

    return tc_half1, tc_half2

def compute_control_split_angular_tuning_curves(session):
    """
    This function calculates two control tuning curves, one for each half of the epoch,
    using time-reversed head-direction.
    The epoch is the high velocity square epoch. These split tuning curves
    is used to compare the stability of head direction tuning across the epoch.
    :param session: (str) session name
    :return: tupple of dataframe containing the two sets of angular tuning curves
    """
    data = load_data_DANDI_postsub(session, remove_noise=False, lazy_loading=False)

    # Get square wake + high velocity epoch and split it
    epoch = get_wake_square_high_speed_ep(data)
    epoch_half1, epoch_half2 = split_epoch(epoch)

    # Get head direction data
    angle = data['head-direction']

    # Restrict epoch to where angle has no nas
    epoch_half1 = remove_na(epoch_half1, angle)
    epoch_half2 = remove_na(epoch_half2, angle)

    # Restrict angle to epochs
    angle_half1 = time_reverse_feature(angle, epoch_half1)
    angle_half2 = time_reverse_feature(angle, epoch_half2)

    # Calculate tuning curves
    bins = np.linspace(0, 2 * np.pi, 180)
    nb_bins = len(bins)

    # epoch will be the time support of the feature
    tc_half1 = pd.DataFrame(smooth_angular_tuning_curves(
        nap.compute_1d_tuning_curves(group=data['units'], feature=angle_half1, nb_bins=nb_bins, minmax=(0, 2 * np.pi))))
    tc_half2 = pd.DataFrame(smooth_angular_tuning_curves(
        nap.compute_1d_tuning_curves(group=data['units'], feature=angle_half2, nb_bins=nb_bins, minmax=(0, 2 * np.pi))))

    return tc_half1, tc_half2

def compute_hd_info(data, tuning_curves, control):
    """
    Computes mutual info of the angular tuning curves and the head direction
    feature given the tuning curve and the session data
    :param data: Pynapple object containing the data for the session
    :param tuning_curves: The angular tuning curve of the session
    :param control: (bool) Whether tuning curves are time-reversed control or not
    :return: Pandas Dataframe containing the mutual info
    """

    # Extract needed data
    wake_epoch = remove_na(get_wake_square_high_speed_ep(data), data['head-direction'])
    angle_wake = data['head-direction'].restrict(wake_epoch)

    if control:
        angle_wake = time_reverse_feature(angle_wake)

    # Calculate hd info
    hd_info = nap.compute_1d_mutual_info(tuning_curves, angle_wake, minmax=(0, 2 * np.pi))

    return hd_info

def compute_tuning_curve_correlations(tuning_curve_1, tuning_curve_2):
    """
    Computes Pearson correlation efficient between two tuning curves.
    Should be used on two tuning curves from the session (i.e. same
    number of neurons)
    Can be used on control or normal tuning curves
    :param tuning_curve_1: (Pandas.Dataframe) First tuning curve set
    :param tuning_curve_2: (Pandas.Dataframe) second tuning curve set
    :return:
    """

    data = {"cellID": [],
            "pearsonR": []}

    for cell in tuning_curve_1:

        # Calculate Pearson correlation coefficient between the two tuning curves
        pear_corr = scipy.stats.pearsonr(tuning_curve_1[cell], tuning_curve_2[cell])

        # Append info to arrays
        data['cellID'].append(np.int64(cell)+1)
        data['pearsonR'].append(pear_corr[0])


    return pd.DataFrame(data)

<|MERGE_RESOLUTION|>--- conflicted
+++ resolved
@@ -18,7 +18,6 @@
 # Set up configuration
 data_dir, results_dir, cell_metrics_dir, cell_metrics_path = config()
 
-<<<<<<< HEAD
 
 def smooth_angular_tuning_curves(tuning_curves, window=20, deviation=3.0):
     new_tuning_curves = {}
@@ -39,10 +38,7 @@
 
 
 
-def compute_all_angular_tuning_curves(time_reverse, print_progress=False):
-=======
 def compute_angular_tuning_curves(session):
->>>>>>> f8a80add
     """
     This function calculates the smoothed angular tuning curves of a session, restricted to the high velocity
     square epoch.
